services:
  langgraph-redis:
    image: docker.io/redis:6
    container_name: langgraph-redis
    healthcheck:
      test: redis-cli ping
      interval: 5s
      timeout: 1s
      retries: 5
  langgraph-postgres:
    image: docker.io/pgvector/pgvector:pg16
    container_name: langgraph-postgres
    ports:
      - "5433:5432"
    environment:
      POSTGRES_DB: rag
      POSTGRES_USER: ${POSTGRES_USER}
      POSTGRES_PASSWORD: ${POSTGRES_PASSWORD}
    volumes:
      - langgraph-data:/var/lib/postgresql/data
    healthcheck:
      test: pg_isready -U ${POSTGRES_USER}
      start_period: 10s
      timeout: 1s
      retries: 5
      interval: 5s
  langgraph-api:
    image: gemini-fullstack-langgraph
    container_name: langgraph-api
    ports:
      - "8123:8000"
    depends_on:
      langgraph-redis:
        condition: service_healthy
      langgraph-postgres:
        condition: service_healthy
    environment:
      GEMINI_API_KEY: ${GEMINI_API_KEY}
      LANGSMITH_API_KEY: ${LANGSMITH_API_KEY}
      REDIS_URI: redis://langgraph-redis:6379
<<<<<<< HEAD
      POSTGRES_URI: postgres://postgres:postgres@langgraph-postgres:5432/postgres?sslmode=disable
    volumes:
      - chroma-data:/app/chroma_db

volumes:
  langgraph-data:
    driver: local
  chroma-data:
    driver: local
=======
      POSTGRES_URI: postgres://${POSTGRES_USER}:${POSTGRES_PASSWORD}@langgraph-postgres:5432/rag?sslmode=disable
>>>>>>> 28006a44
<|MERGE_RESOLUTION|>--- conflicted
+++ resolved
@@ -38,8 +38,8 @@
       GEMINI_API_KEY: ${GEMINI_API_KEY}
       LANGSMITH_API_KEY: ${LANGSMITH_API_KEY}
       REDIS_URI: redis://langgraph-redis:6379
-<<<<<<< HEAD
-      POSTGRES_URI: postgres://postgres:postgres@langgraph-postgres:5432/postgres?sslmode=disable
+
+      POSTGRES_URI: postgres://${POSTGRES_USER}:${POSTGRES_PASSWORD}@langgraph-postgres:5432/rag?sslmode=disable
     volumes:
       - chroma-data:/app/chroma_db
 
@@ -48,6 +48,4 @@
     driver: local
   chroma-data:
     driver: local
-=======
-      POSTGRES_URI: postgres://${POSTGRES_USER}:${POSTGRES_PASSWORD}@langgraph-postgres:5432/rag?sslmode=disable
->>>>>>> 28006a44
+ main